//===--- ASTStructuralEquivalence.cpp - -------------------------*- C++ -*-===//
//
//                     The LLVM Compiler Infrastructure
//
// This file is distributed under the University of Illinois Open Source
// License. See LICENSE.TXT for details.
//
//===----------------------------------------------------------------------===//
//
//  This file implement StructuralEquivalenceContext class and helper functions
//  for layout matching.
//
//===----------------------------------------------------------------------===//

#include "clang/AST/ASTStructuralEquivalence.h"
#include "clang/AST/ASTContext.h"
#include "clang/AST/ASTDiagnostic.h"
#include "clang/AST/ASTImporter.h"
#include "clang/AST/DeclCXX.h"
#include "clang/AST/DeclObjC.h"
#include "clang/AST/DeclVisitor.h"
#include "clang/AST/StmtVisitor.h"
#include "clang/AST/TypeVisitor.h"
#include "clang/Basic/SourceManager.h"

namespace {

using namespace clang;

// FIXME !!! Ensure that the implementation functions (all static functions
// below) never call the public ASTStructuralEquivalence::IsEquivalent()
// functions, because that will wreak havoc the internal state (DeclsToCheck
// and Visited members) and could cause faulty behaviour or even infinite loop.

static bool IsStructurallyEquivalent(StructuralEquivalenceContext &Context,
                                     QualType T1, QualType T2);
static bool IsStructurallyEquivalent(StructuralEquivalenceContext &Context,
                                     Decl *D1, Decl *D2);
static bool IsStructurallyEquivalent(StructuralEquivalenceContext &Context,
                                     FriendDecl *D1, FriendDecl *D2);
static bool IsStructurallyEquivalent(StructuralEquivalenceContext &Context,
                                     const TemplateArgument &Arg1,
                                     const TemplateArgument &Arg2);

/// Determine structural equivalence of two expressions.
static bool IsStructurallyEquivalent(StructuralEquivalenceContext &Context,
                                     Expr *E1, Expr *E2) {
  if (!E1 || !E2)
    return E1 == E2;

  // FIXME: Actually perform a structural comparison!
  return true;
}

/// Determine whether two identifiers are equivalent.
static bool IsStructurallyEquivalent(const IdentifierInfo *Name1,
                                     const IdentifierInfo *Name2) {
  if (!Name1 || !Name2)
    return Name1 == Name2;

  return Name1->getName() == Name2->getName();
}

/// Determine whether two nested-name-specifiers are equivalent.
static bool IsStructurallyEquivalent(StructuralEquivalenceContext &Context,
                                     NestedNameSpecifier *NNS1,
                                     NestedNameSpecifier *NNS2) {
  if (NNS1->getKind() != NNS2->getKind())
    return false;

  NestedNameSpecifier *Prefix1 = NNS1->getPrefix(),
                      *Prefix2 = NNS2->getPrefix();
  if ((bool)Prefix1 != (bool)Prefix2)
    return false;

  if (Prefix1)
    if (!IsStructurallyEquivalent(Context, Prefix1, Prefix2))
      return false;

  switch (NNS1->getKind()) {
  case NestedNameSpecifier::Identifier:
    return IsStructurallyEquivalent(NNS1->getAsIdentifier(),
                                    NNS2->getAsIdentifier());
  case NestedNameSpecifier::Namespace:
    return IsStructurallyEquivalent(Context, NNS1->getAsNamespace(),
                                    NNS2->getAsNamespace());
  case NestedNameSpecifier::NamespaceAlias:
    return IsStructurallyEquivalent(Context, NNS1->getAsNamespaceAlias(),
                                    NNS2->getAsNamespaceAlias());
  case NestedNameSpecifier::TypeSpec:
  case NestedNameSpecifier::TypeSpecWithTemplate:
    return IsStructurallyEquivalent(Context, QualType(NNS1->getAsType(), 0),
                                    QualType(NNS2->getAsType(), 0));
  case NestedNameSpecifier::Global:
    return true;
  case NestedNameSpecifier::Super:
    return IsStructurallyEquivalent(Context, NNS1->getAsRecordDecl(),
                                    NNS2->getAsRecordDecl());
  }
  return false;
}

static bool IsStructurallyEquivalent(StructuralEquivalenceContext &Context,
                                     const TemplateName &N1,
                                     const TemplateName &N2) {
  if (N1.getKind() != N2.getKind())
    return false;
  switch (N1.getKind()) {
  case TemplateName::Template:
    return IsStructurallyEquivalent(Context, N1.getAsTemplateDecl(),
                                    N2.getAsTemplateDecl());

  case TemplateName::OverloadedTemplate: {
    OverloadedTemplateStorage *OS1 = N1.getAsOverloadedTemplate(),
                              *OS2 = N2.getAsOverloadedTemplate();
    OverloadedTemplateStorage::iterator I1 = OS1->begin(), I2 = OS2->begin(),
                                        E1 = OS1->end(), E2 = OS2->end();
    for (; I1 != E1 && I2 != E2; ++I1, ++I2)
      if (!IsStructurallyEquivalent(Context, *I1, *I2))
        return false;
    return I1 == E1 && I2 == E2;
  }

  case TemplateName::QualifiedTemplate: {
    QualifiedTemplateName *QN1 = N1.getAsQualifiedTemplateName(),
                          *QN2 = N2.getAsQualifiedTemplateName();
    return IsStructurallyEquivalent(Context, QN1->getDecl(), QN2->getDecl()) &&
           IsStructurallyEquivalent(Context, QN1->getQualifier(),
                                    QN2->getQualifier());
  }

  case TemplateName::DependentTemplate: {
    DependentTemplateName *DN1 = N1.getAsDependentTemplateName(),
                          *DN2 = N2.getAsDependentTemplateName();
    if (!IsStructurallyEquivalent(Context, DN1->getQualifier(),
                                  DN2->getQualifier()))
      return false;
    if (DN1->isIdentifier() && DN2->isIdentifier())
      return IsStructurallyEquivalent(DN1->getIdentifier(),
                                      DN2->getIdentifier());
    else if (DN1->isOverloadedOperator() && DN2->isOverloadedOperator())
      return DN1->getOperator() == DN2->getOperator();
    return false;
  }

  case TemplateName::SubstTemplateTemplateParm: {
    SubstTemplateTemplateParmStorage *TS1 = N1.getAsSubstTemplateTemplateParm(),
                                     *TS2 = N2.getAsSubstTemplateTemplateParm();
    return IsStructurallyEquivalent(Context, TS1->getParameter(),
                                    TS2->getParameter()) &&
           IsStructurallyEquivalent(Context, TS1->getReplacement(),
                                    TS2->getReplacement());
  }
  case TemplateName::SubstTemplateTemplateParmPack: {
    SubstTemplateTemplateParmPackStorage
        *P1 = N1.getAsSubstTemplateTemplateParmPack(),
        *P2 = N2.getAsSubstTemplateTemplateParmPack();
    return IsStructurallyEquivalent(Context, P1->getArgumentPack(),
                                    P2->getArgumentPack()) &&
           IsStructurallyEquivalent(Context, P1->getParameterPack(),
                                    P2->getParameterPack());
  }
  }
  return false;
}

/// Determine whether two template arguments are equivalent.
static bool IsStructurallyEquivalent(StructuralEquivalenceContext &Context,
                                     const TemplateArgument &Arg1,
                                     const TemplateArgument &Arg2) {
  if (Arg1.getKind() != Arg2.getKind())
    return false;

  switch (Arg1.getKind()) {
  case TemplateArgument::Null:
    return true;

  case TemplateArgument::Type:
    return IsStructurallyEquivalent(Context, Arg1.getAsType(), Arg2.getAsType());

  case TemplateArgument::Integral:
    if (!IsStructurallyEquivalent(Context, Arg1.getIntegralType(),
                                          Arg2.getIntegralType()))
      return false;

    return llvm::APSInt::isSameValue(Arg1.getAsIntegral(),
                                     Arg2.getAsIntegral());

  case TemplateArgument::Declaration:
    return IsStructurallyEquivalent(Context, Arg1.getAsDecl(), Arg2.getAsDecl());

  case TemplateArgument::NullPtr:
    return true; // FIXME: Is this correct?

  case TemplateArgument::Template:
    return IsStructurallyEquivalent(Context, Arg1.getAsTemplate(),
                                    Arg2.getAsTemplate());

  case TemplateArgument::TemplateExpansion:
    return IsStructurallyEquivalent(Context,
                                    Arg1.getAsTemplateOrTemplatePattern(),
                                    Arg2.getAsTemplateOrTemplatePattern());

  case TemplateArgument::Expression:
    return IsStructurallyEquivalent(Context, Arg1.getAsExpr(),
                                    Arg2.getAsExpr());

  case TemplateArgument::Pack:
    if (Arg1.pack_size() != Arg2.pack_size())
      return false;

    for (unsigned I = 0, N = Arg1.pack_size(); I != N; ++I)
      if (!IsStructurallyEquivalent(Context, Arg1.pack_begin()[I],
                                    Arg2.pack_begin()[I]))
        return false;

    return true;
  }

  llvm_unreachable("Invalid template argument kind");
}

/// Determine structural equivalence for the common part of array
/// types.
static bool IsArrayStructurallyEquivalent(StructuralEquivalenceContext &Context,
                                          const ArrayType *Array1,
                                          const ArrayType *Array2) {
  if (!IsStructurallyEquivalent(Context, Array1->getElementType(),
                                Array2->getElementType()))
    return false;
  if (Array1->getSizeModifier() != Array2->getSizeModifier())
    return false;
  if (Array1->getIndexTypeQualifiers() != Array2->getIndexTypeQualifiers())
    return false;

  return true;
}

/// Determine structural equivalence of two types.
static bool IsStructurallyEquivalent(StructuralEquivalenceContext &Context,
                                     QualType T1, QualType T2) {
  if (T1.isNull() || T2.isNull())
    return T1.isNull() && T2.isNull();

  QualType OrigT1 = T1;
  QualType OrigT2 = T2;
  
  if (!Context.StrictTypeSpelling) {
    // We aren't being strict about token-to-token equivalence of types,
    // so map down to the canonical type.
    T1 = Context.FromCtx.getCanonicalType(T1);
    T2 = Context.ToCtx.getCanonicalType(T2);
  }

  if (T1.getQualifiers() != T2.getQualifiers())
    return false;

  Type::TypeClass TC = T1->getTypeClass();

  if (T1->getTypeClass() != T2->getTypeClass()) {
    // Compare function types with prototypes vs. without prototypes as if
    // both did not have prototypes.
    if (T1->getTypeClass() == Type::FunctionProto &&
        T2->getTypeClass() == Type::FunctionNoProto)
      TC = Type::FunctionNoProto;
    else if (T1->getTypeClass() == Type::FunctionNoProto &&
             T2->getTypeClass() == Type::FunctionProto)
      TC = Type::FunctionNoProto;
    else
      return false;
  }

  switch (TC) {
  case Type::Builtin:
    // FIXME: Deal with Char_S/Char_U.
    if (cast<BuiltinType>(T1)->getKind() != cast<BuiltinType>(T2)->getKind())
      return false;
    break;

  case Type::Complex:
    if (!IsStructurallyEquivalent(Context,
                                  cast<ComplexType>(T1)->getElementType(),
                                  cast<ComplexType>(T2)->getElementType()))
      return false;
    break;

  case Type::Adjusted:
  case Type::Decayed:
    if (!IsStructurallyEquivalent(Context,
                                  cast<AdjustedType>(T1)->getOriginalType(),
                                  cast<AdjustedType>(T2)->getOriginalType()))
      return false;
    break;

  case Type::Pointer:
    if (!IsStructurallyEquivalent(Context,
                                  cast<PointerType>(T1)->getPointeeType(),
                                  cast<PointerType>(T2)->getPointeeType()))
      return false;
    break;

  case Type::BlockPointer:
    if (!IsStructurallyEquivalent(Context,
                                  cast<BlockPointerType>(T1)->getPointeeType(),
                                  cast<BlockPointerType>(T2)->getPointeeType()))
      return false;
    break;

  case Type::LValueReference:
  case Type::RValueReference: {
    const ReferenceType *Ref1 = cast<ReferenceType>(T1);
    const ReferenceType *Ref2 = cast<ReferenceType>(T2);
    if (Ref1->isSpelledAsLValue() != Ref2->isSpelledAsLValue())
      return false;
    if (Ref1->isInnerRef() != Ref2->isInnerRef())
      return false;
    if (!IsStructurallyEquivalent(Context, Ref1->getPointeeTypeAsWritten(),
                                  Ref2->getPointeeTypeAsWritten()))
      return false;
    break;
  }

  case Type::MemberPointer: {
    const MemberPointerType *MemPtr1 = cast<MemberPointerType>(T1);
    const MemberPointerType *MemPtr2 = cast<MemberPointerType>(T2);
    if (!IsStructurallyEquivalent(Context, MemPtr1->getPointeeType(),
                                  MemPtr2->getPointeeType()))
      return false;
    if (!IsStructurallyEquivalent(Context, QualType(MemPtr1->getClass(), 0),
                                  QualType(MemPtr2->getClass(), 0)))
      return false;
    break;
  }

  case Type::ConstantArray: {
    const ConstantArrayType *Array1 = cast<ConstantArrayType>(T1);
    const ConstantArrayType *Array2 = cast<ConstantArrayType>(T2);
    if (!llvm::APInt::isSameValue(Array1->getSize(), Array2->getSize()))
      return false;

    if (!IsArrayStructurallyEquivalent(Context, Array1, Array2))
      return false;
    break;
  }

  case Type::IncompleteArray:
    if (!IsArrayStructurallyEquivalent(Context, cast<ArrayType>(T1),
                                       cast<ArrayType>(T2)))
      return false;
    break;

  case Type::VariableArray: {
    const VariableArrayType *Array1 = cast<VariableArrayType>(T1);
    const VariableArrayType *Array2 = cast<VariableArrayType>(T2);
    if (!IsStructurallyEquivalent(Context, Array1->getSizeExpr(),
                                  Array2->getSizeExpr()))
      return false;

    if (!IsArrayStructurallyEquivalent(Context, Array1, Array2))
      return false;

    break;
  }

  case Type::DependentSizedArray: {
    const DependentSizedArrayType *Array1 = cast<DependentSizedArrayType>(T1);
    const DependentSizedArrayType *Array2 = cast<DependentSizedArrayType>(T2);
    if (!IsStructurallyEquivalent(Context, Array1->getSizeExpr(),
                                  Array2->getSizeExpr()))
      return false;

    if (!IsArrayStructurallyEquivalent(Context, Array1, Array2))
      return false;

    break;
  }

  case Type::DependentAddressSpace: {
    const DependentAddressSpaceType *DepAddressSpace1 =
        cast<DependentAddressSpaceType>(T1);
    const DependentAddressSpaceType *DepAddressSpace2 =
        cast<DependentAddressSpaceType>(T2);
    if (!IsStructurallyEquivalent(Context, DepAddressSpace1->getAddrSpaceExpr(),
                                  DepAddressSpace2->getAddrSpaceExpr()))
      return false;
    if (!IsStructurallyEquivalent(Context, DepAddressSpace1->getPointeeType(),
                                  DepAddressSpace2->getPointeeType()))
      return false;

    break;
  }

  case Type::DependentSizedExtVector: {
    const DependentSizedExtVectorType *Vec1 =
        cast<DependentSizedExtVectorType>(T1);
    const DependentSizedExtVectorType *Vec2 =
        cast<DependentSizedExtVectorType>(T2);
    if (!IsStructurallyEquivalent(Context, Vec1->getSizeExpr(),
                                  Vec2->getSizeExpr()))
      return false;
    if (!IsStructurallyEquivalent(Context, Vec1->getElementType(),
                                  Vec2->getElementType()))
      return false;
    break;
  }

  case Type::Vector:
  case Type::ExtVector: {
    const VectorType *Vec1 = cast<VectorType>(T1);
    const VectorType *Vec2 = cast<VectorType>(T2);
    if (!IsStructurallyEquivalent(Context, Vec1->getElementType(),
                                  Vec2->getElementType()))
      return false;
    if (Vec1->getNumElements() != Vec2->getNumElements())
      return false;
    if (Vec1->getVectorKind() != Vec2->getVectorKind())
      return false;
    break;
  }

  case Type::FunctionProto: {
    const auto *Proto1 = cast<FunctionProtoType>(T1);
    const auto *Proto2 = cast<FunctionProtoType>(T2);
    const FunctionProtoType *OrigProto1 = cast<FunctionProtoType>(OrigT1);
    const FunctionProtoType *OrigProto2 = cast<FunctionProtoType>(OrigT2);
    
    if (Proto1->getNumParams() != Proto2->getNumParams())
      return false;
    for (unsigned I = 0, N = Proto1->getNumParams(); I != N; ++I) {
      if (!IsStructurallyEquivalent(Context, Proto1->getParamType(I),
                                    Proto2->getParamType(I)))
        return false;
    }
    if (Proto1->isVariadic() != Proto2->isVariadic())
      return false;
    
    if (Proto1->getTypeQuals() != Proto2->getTypeQuals())
      return false;
    
    // Check exceptions: This information may get lost in canonical type.
    auto Spec1 = OrigProto1->getExceptionSpecType();
    auto Spec2 = OrigProto2->getExceptionSpecType();
    
    if (!isUnresolvedExceptionSpec(Spec1) &&
        !isUnresolvedExceptionSpec(Spec2)) {
      if ((Spec1 != EST_DynamicNone || Spec2 != EST_BasicNoexcept) &&
          (Spec1 != EST_BasicNoexcept || Spec2 != EST_DynamicNone) &&
           Spec1 != Spec2)
        return false;
      if (Spec1 == EST_Dynamic) {
        if (OrigProto1->getNumExceptions() != OrigProto2->getNumExceptions())
          return false;
        for (unsigned I = 0, N = OrigProto1->getNumExceptions(); I != N; ++I) {
          if (!IsStructurallyEquivalent(Context,
                                        OrigProto1->getExceptionType(I),
                                        OrigProto2->getExceptionType(I)))
            return false;
        }
      } else if (Spec1 == EST_ComputedNoexcept) {
        if (!IsStructurallyEquivalent(Context,
                                      OrigProto1->getNoexceptExpr(),
                                      OrigProto2->getNoexceptExpr()))
          return false;
      }
    }

    // Fall through to check the bits common with FunctionNoProtoType.
    LLVM_FALLTHROUGH;
  }

  case Type::FunctionNoProto: {
    const auto *Function1 = cast<FunctionType>(T1);
    const auto *Function2 = cast<FunctionType>(T2);
    if (!IsStructurallyEquivalent(Context, Function1->getReturnType(),
                                  Function2->getReturnType()))
      return false;
    if (Function1->getExtInfo() != Function2->getExtInfo())
      return false;
    break;
  }

  case Type::UnresolvedUsing:
    if (!IsStructurallyEquivalent(Context,
                                  cast<UnresolvedUsingType>(T1)->getDecl(),
                                  cast<UnresolvedUsingType>(T2)->getDecl()))
      return false;

    break;

  case Type::Attributed:
    if (!IsStructurallyEquivalent(Context,
                                  cast<AttributedType>(T1)->getModifiedType(),
                                  cast<AttributedType>(T2)->getModifiedType()))
      return false;
    if (!IsStructurallyEquivalent(
            Context, cast<AttributedType>(T1)->getEquivalentType(),
            cast<AttributedType>(T2)->getEquivalentType()))
      return false;
    break;

  case Type::Paren:
    if (!IsStructurallyEquivalent(Context, cast<ParenType>(T1)->getInnerType(),
                                  cast<ParenType>(T2)->getInnerType()))
      return false;
    break;

  case Type::Typedef:
    if (!IsStructurallyEquivalent(Context, cast<TypedefType>(T1)->getDecl(),
                                  cast<TypedefType>(T2)->getDecl()))
      return false;
    break;

  case Type::TypeOfExpr:
    if (!IsStructurallyEquivalent(
            Context, cast<TypeOfExprType>(T1)->getUnderlyingExpr(),
            cast<TypeOfExprType>(T2)->getUnderlyingExpr()))
      return false;
    break;

  case Type::TypeOf:
    if (!IsStructurallyEquivalent(Context,
                                  cast<TypeOfType>(T1)->getUnderlyingType(),
                                  cast<TypeOfType>(T2)->getUnderlyingType()))
      return false;
    break;

  case Type::UnaryTransform:
    if (!IsStructurallyEquivalent(
            Context, cast<UnaryTransformType>(T1)->getUnderlyingType(),
            cast<UnaryTransformType>(T1)->getUnderlyingType()))
      return false;
    break;

  case Type::Decltype:
    if (!IsStructurallyEquivalent(Context,
                                  cast<DecltypeType>(T1)->getUnderlyingExpr(),
                                  cast<DecltypeType>(T2)->getUnderlyingExpr()))
      return false;
    break;

  case Type::Auto:
    if (!IsStructurallyEquivalent(Context, cast<AutoType>(T1)->getDeducedType(),
                                  cast<AutoType>(T2)->getDeducedType()))
      return false;
    break;

  case Type::DeducedTemplateSpecialization: {
    auto *DT1 = cast<DeducedTemplateSpecializationType>(T1);
    auto *DT2 = cast<DeducedTemplateSpecializationType>(T2);
    if (!IsStructurallyEquivalent(Context, DT1->getTemplateName(),
                                  DT2->getTemplateName()))
      return false;
    if (!IsStructurallyEquivalent(Context, DT1->getDeducedType(),
                                  DT2->getDeducedType()))
      return false;
    break;
  }

  case Type::Record:
  case Type::Enum:
    if (!IsStructurallyEquivalent(Context, cast<TagType>(T1)->getDecl(),
                                  cast<TagType>(T2)->getDecl()))
      return false;
    break;

  case Type::TemplateTypeParm: {
    const TemplateTypeParmType *Parm1 = cast<TemplateTypeParmType>(T1);
    const TemplateTypeParmType *Parm2 = cast<TemplateTypeParmType>(T2);
    if (Parm1->getDepth() != Parm2->getDepth())
      return false;
    if (Parm1->getIndex() != Parm2->getIndex())
      return false;
    if (Parm1->isParameterPack() != Parm2->isParameterPack())
      return false;

    // Names of template type parameters are never significant.
    break;
  }

  case Type::SubstTemplateTypeParm: {
    const SubstTemplateTypeParmType *Subst1 =
        cast<SubstTemplateTypeParmType>(T1);
    const SubstTemplateTypeParmType *Subst2 =
        cast<SubstTemplateTypeParmType>(T2);
    if (!IsStructurallyEquivalent(Context,
                                  QualType(Subst1->getReplacedParameter(), 0),
                                  QualType(Subst2->getReplacedParameter(), 0)))
      return false;
    if (!IsStructurallyEquivalent(Context, Subst1->getReplacementType(),
                                  Subst2->getReplacementType()))
      return false;
    break;
  }

  case Type::SubstTemplateTypeParmPack: {
    const SubstTemplateTypeParmPackType *Subst1 =
        cast<SubstTemplateTypeParmPackType>(T1);
    const SubstTemplateTypeParmPackType *Subst2 =
        cast<SubstTemplateTypeParmPackType>(T2);
    if (!IsStructurallyEquivalent(Context,
                                  QualType(Subst1->getReplacedParameter(), 0),
                                  QualType(Subst2->getReplacedParameter(), 0)))
      return false;
    if (!IsStructurallyEquivalent(Context, Subst1->getArgumentPack(),
                                  Subst2->getArgumentPack()))
      return false;
    break;
  }
  case Type::TemplateSpecialization: {
    const TemplateSpecializationType *Spec1 =
        cast<TemplateSpecializationType>(T1);
    const TemplateSpecializationType *Spec2 =
        cast<TemplateSpecializationType>(T2);
    if (!IsStructurallyEquivalent(Context, Spec1->getTemplateName(),
                                  Spec2->getTemplateName()))
      return false;
    if (Spec1->getNumArgs() != Spec2->getNumArgs())
      return false;
    for (unsigned I = 0, N = Spec1->getNumArgs(); I != N; ++I) {
      if (!IsStructurallyEquivalent(Context, Spec1->getArg(I),
                                    Spec2->getArg(I)))
        return false;
    }
    break;
  }

  case Type::Elaborated: {
    const ElaboratedType *Elab1 = cast<ElaboratedType>(T1);
    const ElaboratedType *Elab2 = cast<ElaboratedType>(T2);
    // CHECKME: what if a keyword is ETK_None or ETK_typename ?
    if (Elab1->getKeyword() != Elab2->getKeyword())
      return false;
    if (!IsStructurallyEquivalent(Context, Elab1->getQualifier(),
                                  Elab2->getQualifier()))
      return false;
    if (!IsStructurallyEquivalent(Context, Elab1->getNamedType(),
                                  Elab2->getNamedType()))
      return false;
    break;
  }

  case Type::InjectedClassName: {
    const InjectedClassNameType *Inj1 = cast<InjectedClassNameType>(T1);
    const InjectedClassNameType *Inj2 = cast<InjectedClassNameType>(T2);
    if (!IsStructurallyEquivalent(Context,
                                  Inj1->getInjectedSpecializationType(),
                                  Inj2->getInjectedSpecializationType()))
      return false;
    break;
  }

  case Type::DependentName: {
    const DependentNameType *Typename1 = cast<DependentNameType>(T1);
    const DependentNameType *Typename2 = cast<DependentNameType>(T2);
    if (!IsStructurallyEquivalent(Context, Typename1->getQualifier(),
                                  Typename2->getQualifier()))
      return false;
    if (!IsStructurallyEquivalent(Typename1->getIdentifier(),
                                  Typename2->getIdentifier()))
      return false;

    break;
  }

  case Type::DependentTemplateSpecialization: {
    const DependentTemplateSpecializationType *Spec1 =
        cast<DependentTemplateSpecializationType>(T1);
    const DependentTemplateSpecializationType *Spec2 =
        cast<DependentTemplateSpecializationType>(T2);
    if (!IsStructurallyEquivalent(Context, Spec1->getQualifier(),
                                  Spec2->getQualifier()))
      return false;
    if (!IsStructurallyEquivalent(Spec1->getIdentifier(),
                                  Spec2->getIdentifier()))
      return false;
    if (Spec1->getNumArgs() != Spec2->getNumArgs())
      return false;
    for (unsigned I = 0, N = Spec1->getNumArgs(); I != N; ++I) {
      if (!IsStructurallyEquivalent(Context, Spec1->getArg(I),
                                    Spec2->getArg(I)))
        return false;
    }
    break;
  }

  case Type::PackExpansion:
    if (!IsStructurallyEquivalent(Context,
                                  cast<PackExpansionType>(T1)->getPattern(),
                                  cast<PackExpansionType>(T2)->getPattern()))
      return false;
    break;

  case Type::ObjCInterface: {
    const ObjCInterfaceType *Iface1 = cast<ObjCInterfaceType>(T1);
    const ObjCInterfaceType *Iface2 = cast<ObjCInterfaceType>(T2);
    if (!IsStructurallyEquivalent(Context, Iface1->getDecl(),
                                  Iface2->getDecl()))
      return false;
    break;
  }

  case Type::ObjCTypeParam: {
    const ObjCTypeParamType *Obj1 = cast<ObjCTypeParamType>(T1);
    const ObjCTypeParamType *Obj2 = cast<ObjCTypeParamType>(T2);
    if (!IsStructurallyEquivalent(Context, Obj1->getDecl(), Obj2->getDecl()))
      return false;

    if (Obj1->getNumProtocols() != Obj2->getNumProtocols())
      return false;
    for (unsigned I = 0, N = Obj1->getNumProtocols(); I != N; ++I) {
      if (!IsStructurallyEquivalent(Context, Obj1->getProtocol(I),
                                    Obj2->getProtocol(I)))
        return false;
    }
    break;
  }
  case Type::ObjCObject: {
    const ObjCObjectType *Obj1 = cast<ObjCObjectType>(T1);
    const ObjCObjectType *Obj2 = cast<ObjCObjectType>(T2);
    if (!IsStructurallyEquivalent(Context, Obj1->getBaseType(),
                                  Obj2->getBaseType()))
      return false;
    if (Obj1->getNumProtocols() != Obj2->getNumProtocols())
      return false;
    for (unsigned I = 0, N = Obj1->getNumProtocols(); I != N; ++I) {
      if (!IsStructurallyEquivalent(Context, Obj1->getProtocol(I),
                                    Obj2->getProtocol(I)))
        return false;
    }
    break;
  }

  case Type::ObjCObjectPointer: {
    const ObjCObjectPointerType *Ptr1 = cast<ObjCObjectPointerType>(T1);
    const ObjCObjectPointerType *Ptr2 = cast<ObjCObjectPointerType>(T2);
    if (!IsStructurallyEquivalent(Context, Ptr1->getPointeeType(),
                                  Ptr2->getPointeeType()))
      return false;
    break;
  }

  case Type::Atomic: {
    if (!IsStructurallyEquivalent(Context, cast<AtomicType>(T1)->getValueType(),
                                  cast<AtomicType>(T2)->getValueType()))
      return false;
    break;
  }

  case Type::Pipe: {
    if (!IsStructurallyEquivalent(Context, cast<PipeType>(T1)->getElementType(),
                                  cast<PipeType>(T2)->getElementType()))
      return false;
    break;
  }

  } // end switch

  return true;
}

/// Determine structural equivalence of two fields.
static bool IsStructurallyEquivalent(StructuralEquivalenceContext &Context,
                                     FieldDecl *Field1, FieldDecl *Field2) {
  RecordDecl *Owner2 = cast<RecordDecl>(Field2->getDeclContext());

  // For anonymous structs/unions, match up the anonymous struct/union type
  // declarations directly, so that we don't go off searching for anonymous
  // types
  if (Field1->isAnonymousStructOrUnion() &&
      Field2->isAnonymousStructOrUnion()) {
    RecordDecl *D1 = Field1->getType()->castAs<RecordType>()->getDecl();
    RecordDecl *D2 = Field2->getType()->castAs<RecordType>()->getDecl();
    return IsStructurallyEquivalent(Context, D1, D2);
  }

  // Check for equivalent field names.
  IdentifierInfo *Name1 = Field1->getIdentifier();
  IdentifierInfo *Name2 = Field2->getIdentifier();
  if (!::IsStructurallyEquivalent(Name1, Name2)) {
    if (Context.Complain) {
      Context.Diag2(Owner2->getLocation(),
                    Context.ErrorOnTagTypeMismatch
                        ? diag::err_odr_tag_type_inconsistent
                        : diag::warn_odr_tag_type_inconsistent)
          << Context.ToCtx.getTypeDeclType(Owner2);
      Context.Diag2(Field2->getLocation(), diag::note_odr_field_name)
          << Field2->getDeclName();
      Context.Diag1(Field1->getLocation(), diag::note_odr_field_name)
          << Field1->getDeclName();
    }
    return false;
  }

  if (!IsStructurallyEquivalent(Context, Field1->getType(),
                                Field2->getType())) {
    if (Context.Complain) {
      Context.Diag2(Owner2->getLocation(),
                    Context.ErrorOnTagTypeMismatch
                        ? diag::err_odr_tag_type_inconsistent
                        : diag::warn_odr_tag_type_inconsistent)
          << Context.ToCtx.getTypeDeclType(Owner2);
      Context.Diag2(Field2->getLocation(), diag::note_odr_field)
          << Field2->getDeclName() << Field2->getType();
      Context.Diag1(Field1->getLocation(), diag::note_odr_field)
          << Field1->getDeclName() << Field1->getType();
    }
    return false;
  }

  if (Field1->isBitField() != Field2->isBitField()) {
    if (Context.Complain) {
      Context.Diag2(Owner2->getLocation(),
                    Context.ErrorOnTagTypeMismatch
                        ? diag::err_odr_tag_type_inconsistent
                        : diag::warn_odr_tag_type_inconsistent)
          << Context.ToCtx.getTypeDeclType(Owner2);
      if (Field1->isBitField()) {
        Context.Diag1(Field1->getLocation(), diag::note_odr_bit_field)
            << Field1->getDeclName() << Field1->getType()
            << Field1->getBitWidthValue(Context.FromCtx);
        Context.Diag2(Field2->getLocation(), diag::note_odr_not_bit_field)
            << Field2->getDeclName();
      } else {
        Context.Diag2(Field2->getLocation(), diag::note_odr_bit_field)
            << Field2->getDeclName() << Field2->getType()
            << Field2->getBitWidthValue(Context.ToCtx);
        Context.Diag1(Field1->getLocation(), diag::note_odr_not_bit_field)
            << Field1->getDeclName();
      }
    }
    return false;
  }

  if (Field1->isBitField()) {
    // Make sure that the bit-fields are the same length.
    unsigned Bits1 = Field1->getBitWidthValue(Context.FromCtx);
    unsigned Bits2 = Field2->getBitWidthValue(Context.ToCtx);

    if (Bits1 != Bits2) {
      if (Context.Complain) {
        Context.Diag2(Owner2->getLocation(),
                      Context.ErrorOnTagTypeMismatch
                          ? diag::err_odr_tag_type_inconsistent
                          : diag::warn_odr_tag_type_inconsistent)
            << Context.ToCtx.getTypeDeclType(Owner2);
        Context.Diag2(Field2->getLocation(), diag::note_odr_bit_field)
            << Field2->getDeclName() << Field2->getType() << Bits2;
        Context.Diag1(Field1->getLocation(), diag::note_odr_bit_field)
            << Field1->getDeclName() << Field1->getType() << Bits1;
      }
      return false;
    }
  }

  return true;
}

/// Determine structural equivalence of two methodss.
static bool IsStructurallyEquivalent(StructuralEquivalenceContext &Context,
                             CXXMethodDecl *Method1, CXXMethodDecl *Method2) {
  if (Method1->isStatic() != Method2->isStatic())
    return false;
  if (Method1->isConst() != Method2->isConst())
    return false;
  if (Method1->isVolatile() != Method2->isVolatile())
    return false;
  if (Method1->isVirtual() != Method2->isVirtual())
    return false;
  if (Method1->isPure() != Method2->isPure())
    return false;
  if (Method1->isDeleted() != Method2->isDeleted())
    return false;
  // do not check for defaulted

  if (Method1->getRefQualifier() != Method2->getRefQualifier())
    return false;
  
  if (auto *Constructor1 = dyn_cast<CXXConstructorDecl>(Method1)) {
    if (auto *Constructor2 = dyn_cast<CXXConstructorDecl>(Method2)) {
      if (Constructor1->isExplicit() != Constructor2->isExplicit())
        return false;
    } else
      return false;
  }
  
  if (auto *Conversion1 = dyn_cast<CXXConversionDecl>(Method1)) {
    if (auto *Conversion2 = dyn_cast<CXXConversionDecl>(Method2)) {
      if (Conversion1->isExplicit() != Conversion2->isExplicit())
        return false;
      if (!IsStructurallyEquivalent(Context, Conversion1->getConversionType(),
                                    Conversion2->getConversionType()))
        return false;
    } else
      return false;
  }
  
  if (Method1->isOverloadedOperator() && Method2->isOverloadedOperator()) {
    if (Method1->getOverloadedOperator() != Method2->getOverloadedOperator())
      return false;
    const IdentifierInfo *Literal1 = Method1->getLiteralIdentifier();
    const IdentifierInfo *Literal2 = Method2->getLiteralIdentifier();
    if (!::IsStructurallyEquivalent(Literal1, Literal2))
      return false;
  }

  // Check method names.
  const IdentifierInfo *Name1 = Method1->getIdentifier();
  const IdentifierInfo *Name2 = Method2->getIdentifier();
  if (!::IsStructurallyEquivalent(Name1, Name2)) {
    return false;
    // TODO: add warning
  }

  if (!::IsStructurallyEquivalent(Context,
                                  Method1->getType(), Method2->getType()))
    return false;

  return true;
}

/// Determine structural equivalence of two records.
static bool IsStructurallyEquivalent(StructuralEquivalenceContext &Context,
                                     RecordDecl *D1, RecordDecl *D2) {
  if (D1->isUnion() != D2->isUnion()) {
    if (Context.Complain) {
      Context.Diag2(D2->getLocation(),
                    Context.ErrorOnTagTypeMismatch
                        ? diag::err_odr_tag_type_inconsistent
                        : diag::warn_odr_tag_type_inconsistent)
          << Context.ToCtx.getTypeDeclType(D2);
      Context.Diag1(D1->getLocation(), diag::note_odr_tag_kind_here)
          << D1->getDeclName() << (unsigned)D1->getTagKind();
    }
    return false;
  }

  if (D1->isAnonymousStructOrUnion() && D2->isAnonymousStructOrUnion()) {
    // If both anonymous structs/unions are in a record context, make sure
    // they occur in the same location in the context records.
    if (Optional<unsigned> Index1 =
            StructuralEquivalenceContext::findUntaggedStructOrUnionIndex(D1)) {
      if (Optional<unsigned> Index2 =
              StructuralEquivalenceContext::findUntaggedStructOrUnionIndex(
                  D2)) {
        if (*Index1 != *Index2)
          return false;
      }
    }
  }

  // If both declarations are class template specializations, we know
  // the ODR applies, so check the template and template arguments.
  ClassTemplateSpecializationDecl *Spec1 =
      dyn_cast<ClassTemplateSpecializationDecl>(D1);
  ClassTemplateSpecializationDecl *Spec2 =
      dyn_cast<ClassTemplateSpecializationDecl>(D2);
  if (Spec1 && Spec2) {
    // Check that the specialized templates are the same.
    if (!IsStructurallyEquivalent(Context, Spec1->getSpecializedTemplate(),
                                  Spec2->getSpecializedTemplate()))
      return false;

    // Check that the template arguments are the same.
    if (Spec1->getTemplateArgs().size() != Spec2->getTemplateArgs().size())
      return false;

    for (unsigned I = 0, N = Spec1->getTemplateArgs().size(); I != N; ++I)
      if (!IsStructurallyEquivalent(Context, Spec1->getTemplateArgs().get(I),
                                    Spec2->getTemplateArgs().get(I)))
        return false;
  }
  // If one is a class template specialization and the other is not, these
  // structures are different.
  else if (Spec1 || Spec2)
    return false;

  // Compare the definitions of these two records. If either or both are
  // incomplete, we assume that they are equivalent.
  D1 = D1->getDefinition();
  D2 = D2->getDefinition();
  if (!D1 || !D2)
    return true;

  // TODO: avoid this case to happen. For now, if the definition is not
  // done yet, we will not compare for equality and assume that they are equal.
  if (D1->isBeingDefined() || D2->isBeingDefined())
    return true;

  // Check the fields for consistency.
  RecordDecl::field_iterator Field2 = D2->field_begin(),
                             Field2End = D2->field_end();
  for (RecordDecl::field_iterator Field1 = D1->field_begin(),
                                  Field1End = D1->field_end();
       Field1 != Field1End; ++Field1, ++Field2) {
    if (Field2 == Field2End) {
      if (Context.Complain) {
        Context.Diag2(D2->getLocation(),
                      Context.ErrorOnTagTypeMismatch
                          ? diag::err_odr_tag_type_inconsistent
                          : diag::warn_odr_tag_type_inconsistent)
            << Context.ToCtx.getTypeDeclType(D2);
        Context.Diag1(Field1->getLocation(), diag::note_odr_field)
            << Field1->getDeclName() << Field1->getType();
        Context.Diag2(D2->getLocation(), diag::note_odr_missing_field);
      }
      return false;
    }

    if (!IsStructurallyEquivalent(Context, *Field1, *Field2))
      return false;
  }

  if (Field2 != Field2End) {
    if (Context.Complain) {
      Context.Diag2(D2->getLocation(),
                    Context.ErrorOnTagTypeMismatch
                        ? diag::err_odr_tag_type_inconsistent
                        : diag::warn_odr_tag_type_inconsistent)
          << Context.ToCtx.getTypeDeclType(D2);
      Context.Diag2(Field2->getLocation(), diag::note_odr_field)
          << Field2->getDeclName() << Field2->getType();
      Context.Diag1(D1->getLocation(), diag::note_odr_missing_field);
    }
    return false;
  }
  
  if (auto *D1CXX = dyn_cast<CXXRecordDecl>(D1)) {
    if (auto *D2CXX = dyn_cast<CXXRecordDecl>(D2)) {
      if (D1CXX->hasExternalLexicalStorage() &&
          !D1CXX->isCompleteDefinition()) {
        D1CXX->getASTContext().getExternalSource()->CompleteType(D1CXX);
      }

      if (D1CXX->getNumBases() != D2CXX->getNumBases()) {
        if (Context.Complain) {
          Context.Diag2(D2->getLocation(), diag::warn_odr_tag_type_inconsistent)
              << Context.ToCtx.getTypeDeclType(D2);
          Context.Diag2(D2->getLocation(), diag::note_odr_number_of_bases)
              << D2CXX->getNumBases();
          Context.Diag1(D1->getLocation(), diag::note_odr_number_of_bases)
              << D1CXX->getNumBases();
        }
        return false;
      }

      // Check the base classes.
      for (CXXRecordDecl::base_class_iterator Base1 = D1CXX->bases_begin(),
                                              BaseEnd1 = D1CXX->bases_end(),
                                              Base2 = D2CXX->bases_begin();
           Base1 != BaseEnd1; ++Base1, ++Base2) {
        if (!IsStructurallyEquivalent(Context, Base1->getType(),
                                      Base2->getType())) {
          if (Context.Complain) {
            Context.Diag2(D2->getLocation(),
                          diag::warn_odr_tag_type_inconsistent)
                << Context.ToCtx.getTypeDeclType(D2);
            Context.Diag2(Base2->getLocStart(), diag::note_odr_base)
                << Base2->getType() << Base2->getSourceRange();
            Context.Diag1(Base1->getLocStart(), diag::note_odr_base)
                << Base1->getType() << Base1->getSourceRange();
          }
          return false;
        }

        // Check virtual vs. non-virtual inheritance mismatch.
        if (Base1->isVirtual() != Base2->isVirtual()) {
          if (Context.Complain) {
            Context.Diag2(D2->getLocation(),
                          diag::warn_odr_tag_type_inconsistent)
                << Context.ToCtx.getTypeDeclType(D2);
            Context.Diag2(Base2->getLocStart(), diag::note_odr_virtual_base)
                << Base2->isVirtual() << Base2->getSourceRange();
            Context.Diag1(Base1->getLocStart(), diag::note_odr_base)
                << Base1->isVirtual() << Base1->getSourceRange();
          }
          return false;
        }
      }

      // Check the friends for consistency.
      CXXRecordDecl::friend_iterator Friend2 = D2CXX->friend_begin(),
              Friend2End = D2CXX->friend_end();
      for (CXXRecordDecl::friend_iterator Friend1 = D1CXX->friend_begin(),
                   Friend1End = D1CXX->friend_end();
           Friend1 != Friend1End; ++Friend1, ++Friend2) {
        if (Friend2 == Friend2End) {
          if (Context.Complain) {
            Context.Diag2(D2->getLocation(),
                          diag::warn_odr_tag_type_inconsistent)
                    << Context.ToCtx.getTypeDeclType(D2CXX);
            Context.Diag1((*Friend1)->getFriendLoc(), diag::note_odr_friend);
            Context.Diag2(D2->getLocation(), diag::note_odr_missing_friend);
          }
          return false;
        }

        if (!IsStructurallyEquivalent(Context, *Friend1, *Friend2))
          return false;
      }

      if (Friend2 != Friend2End) {
        if (Context.Complain) {
          Context.Diag2(D2->getLocation(), diag::warn_odr_tag_type_inconsistent)
                  << Context.ToCtx.getTypeDeclType(D2);
          Context.Diag2((*Friend2)->getFriendLoc(), diag::note_odr_friend);
          Context.Diag1(D1->getLocation(), diag::note_odr_missing_friend);
        }
        return false;
      }

      // Check the methods for consistency.
      CXXRecordDecl::method_iterator Method2 = D2CXX->method_begin(),
                                     Method2End = D2CXX->method_end();
      for (CXXRecordDecl::method_iterator Method1 = D1CXX->method_begin(),
                                          Method1End = D1CXX->method_end();
           Method1 != Method1End; ++Method1, ++Method2) {
        if (Method2 == Method2End) {
          if (Context.Complain) {
            // TODO: add warnings
          }
          return false;
        }

        if (!IsStructurallyEquivalent(Context, *Method1, *Method2))
          return false;
      }

      if (Method2 != Method2End) {
        if (Context.Complain) {
          // TODO: add warnings
        }
        return false;
      }
    } else if (D1CXX->getNumBases() > 0) {
      if (Context.Complain) {
        Context.Diag2(D2->getLocation(), diag::warn_odr_tag_type_inconsistent)
            << Context.ToCtx.getTypeDeclType(D2);
        const CXXBaseSpecifier *Base1 = D1CXX->bases_begin();
        Context.Diag1(Base1->getLocStart(), diag::note_odr_base)
            << Base1->getType() << Base1->getSourceRange();
        Context.Diag2(D2->getLocation(), diag::note_odr_missing_base);
      }
      return false;
    }
  }

  return true;
}

/// Determine structural equivalence of two enums.
static bool IsStructurallyEquivalent(StructuralEquivalenceContext &Context,
                                     EnumDecl *D1, EnumDecl *D2) {
  EnumDecl::enumerator_iterator EC2 = D2->enumerator_begin(),
                                EC2End = D2->enumerator_end();
  for (EnumDecl::enumerator_iterator EC1 = D1->enumerator_begin(),
                                     EC1End = D1->enumerator_end();
       EC1 != EC1End; ++EC1, ++EC2) {
    if (EC2 == EC2End) {
      if (Context.Complain) {
        Context.Diag2(D2->getLocation(),
                      Context.ErrorOnTagTypeMismatch
                          ? diag::err_odr_tag_type_inconsistent
                          : diag::warn_odr_tag_type_inconsistent)
            << Context.ToCtx.getTypeDeclType(D2);
        Context.Diag1(EC1->getLocation(), diag::note_odr_enumerator)
            << EC1->getDeclName() << EC1->getInitVal().toString(10);
        Context.Diag2(D2->getLocation(), diag::note_odr_missing_enumerator);
      }
      return false;
    }

    llvm::APSInt Val1 = EC1->getInitVal();
    llvm::APSInt Val2 = EC2->getInitVal();
    if (!llvm::APSInt::isSameValue(Val1, Val2) ||
        !IsStructurallyEquivalent(EC1->getIdentifier(), EC2->getIdentifier())) {
      if (Context.Complain) {
        Context.Diag2(D2->getLocation(),
                      Context.ErrorOnTagTypeMismatch
                          ? diag::err_odr_tag_type_inconsistent
                          : diag::warn_odr_tag_type_inconsistent)
            << Context.ToCtx.getTypeDeclType(D2);
        Context.Diag2(EC2->getLocation(), diag::note_odr_enumerator)
            << EC2->getDeclName() << EC2->getInitVal().toString(10);
        Context.Diag1(EC1->getLocation(), diag::note_odr_enumerator)
            << EC1->getDeclName() << EC1->getInitVal().toString(10);
      }
      return false;
    }
  }

  if (EC2 != EC2End) {
    if (Context.Complain) {
      Context.Diag2(D2->getLocation(),
                    Context.ErrorOnTagTypeMismatch
                        ? diag::err_odr_tag_type_inconsistent
                        : diag::warn_odr_tag_type_inconsistent)
          << Context.ToCtx.getTypeDeclType(D2);
      Context.Diag2(EC2->getLocation(), diag::note_odr_enumerator)
          << EC2->getDeclName() << EC2->getInitVal().toString(10);
      Context.Diag1(D1->getLocation(), diag::note_odr_missing_enumerator);
    }
    return false;
  }

  return true;
}

static bool IsStructurallyEquivalent(StructuralEquivalenceContext &Context,
                                     TemplateParameterList *Params1,
                                     TemplateParameterList *Params2) {
  if (Params1->size() != Params2->size()) {
    if (Context.Complain) {
      Context.Diag2(Params2->getTemplateLoc(),
                    diag::err_odr_different_num_template_parameters)
          << Params1->size() << Params2->size();
      Context.Diag1(Params1->getTemplateLoc(),
                    diag::note_odr_template_parameter_list);
    }
    return false;
  }

  for (unsigned I = 0, N = Params1->size(); I != N; ++I) {
    if (Params1->getParam(I)->getKind() != Params2->getParam(I)->getKind()) {
      if (Context.Complain) {
        Context.Diag2(Params2->getParam(I)->getLocation(),
                      diag::err_odr_different_template_parameter_kind);
        Context.Diag1(Params1->getParam(I)->getLocation(),
                      diag::note_odr_template_parameter_here);
      }
      return false;
    }

    if (!IsStructurallyEquivalent(Context, Params1->getParam(I),
                                  Params2->getParam(I))) {
      return false;
    }
  }

  return true;
}

static bool IsStructurallyEquivalent(StructuralEquivalenceContext &Context,
                                     TemplateTypeParmDecl *D1,
                                     TemplateTypeParmDecl *D2) {
  if (D1->isParameterPack() != D2->isParameterPack()) {
    if (Context.Complain) {
      Context.Diag2(D2->getLocation(), diag::err_odr_parameter_pack_non_pack)
          << D2->isParameterPack();
      Context.Diag1(D1->getLocation(), diag::note_odr_parameter_pack_non_pack)
          << D1->isParameterPack();
    }
    return false;
  }

  return true;
}

static bool IsStructurallyEquivalent(StructuralEquivalenceContext &Context,
                                     NonTypeTemplateParmDecl *D1,
                                     NonTypeTemplateParmDecl *D2) {
  if (D1->isParameterPack() != D2->isParameterPack()) {
    if (Context.Complain) {
      Context.Diag2(D2->getLocation(), diag::err_odr_parameter_pack_non_pack)
          << D2->isParameterPack();
      Context.Diag1(D1->getLocation(), diag::note_odr_parameter_pack_non_pack)
          << D1->isParameterPack();
    }
    return false;
  }

  // Check types.
  if (!IsStructurallyEquivalent(Context, D1->getType(), D2->getType())) {
    if (Context.Complain) {
      Context.Diag2(D2->getLocation(),
                    diag::err_odr_non_type_parameter_type_inconsistent)
          << D2->getType() << D1->getType();
      Context.Diag1(D1->getLocation(), diag::note_odr_value_here)
          << D1->getType();
    }
    return false;
  }

  return true;
}

static bool IsStructurallyEquivalent(StructuralEquivalenceContext &Context,
                                     TemplateTemplateParmDecl *D1,
                                     TemplateTemplateParmDecl *D2) {
  if (D1->isParameterPack() != D2->isParameterPack()) {
    if (Context.Complain) {
      Context.Diag2(D2->getLocation(), diag::err_odr_parameter_pack_non_pack)
          << D2->isParameterPack();
      Context.Diag1(D1->getLocation(), diag::note_odr_parameter_pack_non_pack)
          << D1->isParameterPack();
    }
    return false;
  }

  // Check template parameter lists.
  return IsStructurallyEquivalent(Context, D1->getTemplateParameters(),
                                  D2->getTemplateParameters());
}

static bool IsStructurallyEquivalent(StructuralEquivalenceContext &Context,
                                     ClassTemplateDecl *D1,
                                     ClassTemplateDecl *D2) {
  // Check template parameters.
  if (!IsStructurallyEquivalent(Context, D1->getTemplateParameters(),
                                D2->getTemplateParameters()))
    return false;

  // Check the templated declaration.
  return IsStructurallyEquivalent(Context, D1->getTemplatedDecl(),
                                  D2->getTemplatedDecl());
}

static bool IsStructurallyEquivalent(StructuralEquivalenceContext &Context,
                                     FriendDecl *D1, FriendDecl *D2) {
  if (D1->getFriendType() && D2->getFriendType()) {
    if (!::IsStructurallyEquivalent(Context,
                                    D1->getFriendType()->getType(),
                                    D2->getFriendType()->getType()))
      return false;
  } else if (D1->getFriendDecl() && D2->getFriendDecl()) {
    if (!::IsStructurallyEquivalent(Context, D1->getFriendDecl(),
                                    D2->getFriendDecl()))
      return false;
  }

  return true;
}

static bool IsStructurallyEquivalent(StructuralEquivalenceContext &Context,
                                     FunctionDecl *D1, FunctionDecl *D2) {
  if (!::IsStructurallyEquivalent(Context, D1->getType(), D2->getType()))
    return false;

  if (D1->getDescribedFunctionTemplate()) {
    if (D2->getDescribedFunctionTemplate()) {
      if (!IsStructurallyEquivalent(Context, D1->getDescribedFunctionTemplate(),
                                            D2->getDescribedFunctionTemplate()))
        return false;
    } else {
      return false;
    }
  }

  return true;
}

<<<<<<< HEAD
static bool IsStructurallyEquivalent(StructuralEquivalenceContext &Context,
                                     FunctionTemplateDecl *D1,
                                     FunctionTemplateDecl *D2) {
  if (!IsStructurallyEquivalent(Context, D1->getTemplatedDecl(),
                                        D2->getTemplatedDecl()))
    return false;

  // Check the template parameter list.
  TemplateParameterList *TParams1 = D1->getTemplateParameters();
  TemplateParameterList *TParams2 = D2->getTemplateParameters();

  TemplateParameterList::iterator TP2 = TParams2->begin(),
                                  TP2End = TParams2->end();
  for (TemplateParameterList::iterator TP1 = TParams1->begin(),
                                       TP1End = TParams1->end();
       TP1 != TP1End; ++TP1, ++TP2) {
    if (TP2 == TP2End)
      return false;

    if (!IsStructurallyEquivalent(Context, *TP1, *TP2))
      return false;
  }

  if (TP2 != TP2End)
    return false;

  return true;
}

=======
>>>>>>> 4b8f5ac3
/// Determine structural equivalence of two declarations.
static bool IsStructurallyEquivalent(StructuralEquivalenceContext &Context,
                                     Decl *D1, Decl *D2) {
  // FIXME: Check for known structural equivalences via a callback of some sort.

  // Check whether we already know that these two declarations are not
  // structurally equivalent.
  if (Context.NonEquivalentDecls.count(
          std::make_pair(D1, D2)))
    return false;

  // If we already had encountered these declarations, finish the recursion.
  if (Context.Visited.count({D1, D2}))
    return true;

  Context.DeclsToCheck.push_back({D1, D2});
  Context.Visited.insert({D1, D2});
  return true;
}
} // namespace

namespace clang {

DiagnosticBuilder StructuralEquivalenceContext::Diag1(SourceLocation Loc,
                                                      unsigned DiagID) {
  assert(Complain && "Not allowed to complain");
  if (LastDiagFromC2)
    FromCtx.getDiagnostics().notePriorDiagnosticFrom(ToCtx.getDiagnostics());
  LastDiagFromC2 = false;
  return FromCtx.getDiagnostics().Report(Loc, DiagID);
}

DiagnosticBuilder StructuralEquivalenceContext::Diag2(SourceLocation Loc,
                                                      unsigned DiagID) {
  assert(Complain && "Not allowed to complain");
  if (!LastDiagFromC2)
    ToCtx.getDiagnostics().notePriorDiagnosticFrom(FromCtx.getDiagnostics());
  LastDiagFromC2 = true;
  return ToCtx.getDiagnostics().Report(Loc, DiagID);
}

Optional<unsigned>
StructuralEquivalenceContext::findUntaggedStructOrUnionIndex(RecordDecl *Anon) {
  ASTContext &Context = Anon->getASTContext();
  QualType AnonTy = Context.getRecordType(Anon);

  RecordDecl *Owner = dyn_cast<RecordDecl>(Anon->getDeclContext());
  if (!Owner)
    return None;

  unsigned Index = 0;
  for (const auto *D : Owner->noload_decls()) {
    const auto *F = dyn_cast<FieldDecl>(D);
    if (!F)
      continue;

    if (F->isAnonymousStructOrUnion()) {
      if (Context.hasSameType(F->getType(), AnonTy))
        break;
      ++Index;
      continue;
    }

    // If the field looks like this:
    // struct { ... } A;
    QualType FieldType = F->getType();
    // In case of nested structs.
    while (const auto *ElabType = dyn_cast<ElaboratedType>(FieldType)) {
      FieldType = ElabType->getNamedType();
    }
    if (const auto *RecType = dyn_cast<RecordType>(FieldType)) {
      const RecordDecl *RecDecl = RecType->getDecl();
      if (RecDecl->getDeclContext() == Owner && !RecDecl->getIdentifier()) {
        if (Context.hasSameType(FieldType, AnonTy))
          break;
        ++Index;
        continue;
      }
    }
  }

  return Index;
}

bool StructuralEquivalenceContext::IsEquivalent(Decl *D1, Decl *D2) {
  DeclsToCheck.clear();
  Visited.clear();
  if (!::IsStructurallyEquivalent(*this, D1, D2))
    return false;

  return !Finish();
}

bool StructuralEquivalenceContext::IsEquivalent(QualType T1, QualType T2) {
  DeclsToCheck.clear();
  Visited.clear();
  if (!::IsStructurallyEquivalent(*this, T1, T2))
    return false;

  return !Finish();
}

static bool IsTemplateDeclStructurallyEquivalent(
    StructuralEquivalenceContext &Ctx, TemplateDecl *D1, TemplateDecl *D2) {
  if (!IsStructurallyEquivalent(D1->getIdentifier(), D2->getIdentifier()))
    return false;
  if (!D1->getIdentifier()) // Special name
    if (D1->getNameAsString() != D2->getNameAsString())
      return false;
  return IsStructurallyEquivalent(Ctx, D1->getTemplateParameters(),
                                  D2->getTemplateParameters());
}

bool StructuralEquivalenceContext::Finish() {
  while (!DeclsToCheck.empty()) {
    // Check the next declaration.
    Decl *D1 = DeclsToCheck.front().first;
    Decl *D2 = DeclsToCheck.front().second;
    assert(D2 && "Unrecorded tentative equivalence?");
    DeclsToCheck.pop_front();

    bool Equivalent = true;

    // FIXME: Switch on all declaration kinds. For now, we're just going to
    // check the obvious ones.
    if (RecordDecl *Record1 = dyn_cast<RecordDecl>(D1)) {
      if (RecordDecl *Record2 = dyn_cast<RecordDecl>(D2)) {
        // Check for equivalent structure names.
        IdentifierInfo *Name1 = Record1->getIdentifier();
        if (!Name1 && Record1->getTypedefNameForAnonDecl())
          Name1 = Record1->getTypedefNameForAnonDecl()->getIdentifier();
        IdentifierInfo *Name2 = Record2->getIdentifier();
        if (!Name2 && Record2->getTypedefNameForAnonDecl())
          Name2 = Record2->getTypedefNameForAnonDecl()->getIdentifier();
        if (!::IsStructurallyEquivalent(Name1, Name2) ||
            !::IsStructurallyEquivalent(*this, Record1, Record2))
          Equivalent = false;
      } else {
        // Record/non-record mismatch.
        Equivalent = false;
      }
    } else if (EnumDecl *Enum1 = dyn_cast<EnumDecl>(D1)) {
      if (EnumDecl *Enum2 = dyn_cast<EnumDecl>(D2)) {
        // Check for equivalent enum names.
        IdentifierInfo *Name1 = Enum1->getIdentifier();
        if (!Name1 && Enum1->getTypedefNameForAnonDecl())
          Name1 = Enum1->getTypedefNameForAnonDecl()->getIdentifier();
        IdentifierInfo *Name2 = Enum2->getIdentifier();
        if (!Name2 && Enum2->getTypedefNameForAnonDecl())
          Name2 = Enum2->getTypedefNameForAnonDecl()->getIdentifier();
        if (!::IsStructurallyEquivalent(Name1, Name2) ||
            !::IsStructurallyEquivalent(*this, Enum1, Enum2))
          Equivalent = false;
      } else {
        // Enum/non-enum mismatch
        Equivalent = false;
      }
    } else if (TypedefNameDecl *Typedef1 = dyn_cast<TypedefNameDecl>(D1)) {
      if (TypedefNameDecl *Typedef2 = dyn_cast<TypedefNameDecl>(D2)) {
        if (!::IsStructurallyEquivalent(Typedef1->getIdentifier(),
                                        Typedef2->getIdentifier()) ||
            !::IsStructurallyEquivalent(*this, Typedef1->getUnderlyingType(),
                                        Typedef2->getUnderlyingType()))
          Equivalent = false;
      } else {
        // Typedef/non-typedef mismatch.
        Equivalent = false;
      }
    } else if (ClassTemplateDecl *ClassTemplate1 =
                   dyn_cast<ClassTemplateDecl>(D1)) {
      if (ClassTemplateDecl *ClassTemplate2 = dyn_cast<ClassTemplateDecl>(D2)) {
        if (!::IsTemplateDeclStructurallyEquivalent(*this, ClassTemplate1,
                                                    ClassTemplate2) ||
            !::IsStructurallyEquivalent(*this, ClassTemplate1,
                                        ClassTemplate2) ||
            !::IsStructurallyEquivalent(
              *this, ClassTemplate1->getTemplatedDecl(),
              ClassTemplate2->getTemplatedDecl()))
          Equivalent = false;
      } else {
        // Class template/non-class-template mismatch.
        Equivalent = false;
      }
    } else if (FunctionTemplateDecl *FunctionTemplate1 =
               dyn_cast<FunctionTemplateDecl>(D1)) {
      if (FunctionTemplateDecl *FunctionTemplate2 =
          dyn_cast<FunctionTemplateDecl>(D2)) {
        if (!::IsTemplateDeclStructurallyEquivalent(*this, FunctionTemplate1,
                                                    FunctionTemplate2) ||
            !::IsStructurallyEquivalent(*this,
                                        FunctionTemplate1->getTemplatedDecl(),
                                        FunctionTemplate2->getTemplatedDecl()))
          Equivalent = false;
      } else {
        // Class template/non-class-template mismatch.
        Equivalent = false;
      }
    } else if (TemplateTypeParmDecl *TTP1 =
                   dyn_cast<TemplateTypeParmDecl>(D1)) {
      if (TemplateTypeParmDecl *TTP2 = dyn_cast<TemplateTypeParmDecl>(D2)) {
        if (!::IsStructurallyEquivalent(*this, TTP1, TTP2))
          Equivalent = false;
      } else {
        // Kind mismatch.
        Equivalent = false;
      }
    } else if (NonTypeTemplateParmDecl *NTTP1 =
                   dyn_cast<NonTypeTemplateParmDecl>(D1)) {
      if (NonTypeTemplateParmDecl *NTTP2 =
              dyn_cast<NonTypeTemplateParmDecl>(D2)) {
        if (!::IsStructurallyEquivalent(*this, NTTP1, NTTP2))
          Equivalent = false;
      } else {
        // Kind mismatch.
        Equivalent = false;
      }
    } else if (TemplateTemplateParmDecl *TTP1 =
                   dyn_cast<TemplateTemplateParmDecl>(D1)) {
      if (TemplateTemplateParmDecl *TTP2 =
              dyn_cast<TemplateTemplateParmDecl>(D2)) {
        if (!::IsStructurallyEquivalent(*this, TTP1, TTP2))
          Equivalent = false;
      } else {
        // Kind mismatch.
        Equivalent = false;
      }
    } else if (CXXMethodDecl *MD1 = dyn_cast<CXXMethodDecl>(D1)) {
      if (CXXMethodDecl *MD2 = dyn_cast<CXXMethodDecl>(D2)) {
        if (!::IsStructurallyEquivalent(*this, MD1, MD2))
          Equivalent = false;
      } else {
        // Kind mismatch.
        Equivalent = false;
      }
    } else if (FunctionDecl *FD1 = dyn_cast<FunctionDecl>(D1)) {
      if (FunctionDecl *FD2 = dyn_cast<FunctionDecl>(D2)) {
        if (!::IsStructurallyEquivalent(FD1->getIdentifier(),
                                        FD2->getIdentifier()))
          Equivalent = false;
        if (!::IsStructurallyEquivalent(*this, FD1, FD2))
          Equivalent = false;
      } else {
        // Kind mismatch.
        Equivalent = false;
      }
    } else if (FriendDecl *FrD1 = dyn_cast<FriendDecl>(D1)) {
      if (FriendDecl *FrD2 = dyn_cast<FriendDecl>(D2)) {
        if (FrD1->getFriendType() && FrD2->getFriendType()) {
          if (!::IsStructurallyEquivalent(*this, FrD1, FrD2))
            Equivalent = false;
        } else {
          // Kind mismatch.
          Equivalent = false;
        }
      }
    }

    if (!Equivalent) {
      // Note that these two declarations are not equivalent (and we already
      // know about it).
      NonEquivalentDecls.insert(
          std::make_pair(D1, D2));
      DeclsToCheck.clear();
      return true;
    }
    // FIXME: Check other declaration kinds!
  }

  return false;
}
} // namespace clang<|MERGE_RESOLUTION|>--- conflicted
+++ resolved
@@ -1348,38 +1348,6 @@
   return true;
 }
 
-<<<<<<< HEAD
-static bool IsStructurallyEquivalent(StructuralEquivalenceContext &Context,
-                                     FunctionTemplateDecl *D1,
-                                     FunctionTemplateDecl *D2) {
-  if (!IsStructurallyEquivalent(Context, D1->getTemplatedDecl(),
-                                        D2->getTemplatedDecl()))
-    return false;
-
-  // Check the template parameter list.
-  TemplateParameterList *TParams1 = D1->getTemplateParameters();
-  TemplateParameterList *TParams2 = D2->getTemplateParameters();
-
-  TemplateParameterList::iterator TP2 = TParams2->begin(),
-                                  TP2End = TParams2->end();
-  for (TemplateParameterList::iterator TP1 = TParams1->begin(),
-                                       TP1End = TParams1->end();
-       TP1 != TP1End; ++TP1, ++TP2) {
-    if (TP2 == TP2End)
-      return false;
-
-    if (!IsStructurallyEquivalent(Context, *TP1, *TP2))
-      return false;
-  }
-
-  if (TP2 != TP2End)
-    return false;
-
-  return true;
-}
-
-=======
->>>>>>> 4b8f5ac3
 /// Determine structural equivalence of two declarations.
 static bool IsStructurallyEquivalent(StructuralEquivalenceContext &Context,
                                      Decl *D1, Decl *D2) {
